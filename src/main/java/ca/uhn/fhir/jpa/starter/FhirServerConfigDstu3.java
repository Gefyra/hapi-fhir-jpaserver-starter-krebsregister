--- conflicted
+++ resolved
@@ -2,7 +2,6 @@
 
 import ca.uhn.fhir.context.ConfigurationException;
 import ca.uhn.fhir.jpa.config.BaseJavaConfigDstu3;
-import ca.uhn.fhir.jpa.model.config.PartitionSettings;
 import ca.uhn.fhir.jpa.search.DatabaseBackedPagingProvider;
 import ca.uhn.fhir.jpa.starter.annotations.OnDSTU3Condition;
 import ca.uhn.fhir.jpa.starter.cql.StarterCqlDstu3Config;
@@ -87,26 +86,4 @@
     retVal.setEntityManagerFactory(entityManagerFactory);
     return retVal;
   }
-<<<<<<< HEAD
-
-  @Bean()
-  public ElasticsearchSvcImpl elasticsearchSvc(PartitionSettings thePartitionSetings) {
-	  if (Boolean.TRUE.equals(EnvironmentHelper.isElasticsearchEnabled(configurableEnvironment))) {
-		  String elasticsearchUrl = EnvironmentHelper.getElasticsearchServerUrl(configurableEnvironment);
-		  String elasticsearchHost = elasticsearchUrl;
-		  String elasticsearchProtocol = EnvironmentHelper.getElasticsearchServerProtocol(configurableEnvironment);
-		  if (elasticsearchUrl.startsWith("http")) {
-			  elasticsearchProtocol = elasticsearchUrl.split("://")[0];
-			  elasticsearchHost = elasticsearchUrl.split("://")[1];
-		  }
-		  String elasticsearchUsername = EnvironmentHelper.getElasticsearchServerUsername(configurableEnvironment);
-		  String elasticsearchPassword = EnvironmentHelper.getElasticsearchServerPassword(configurableEnvironment);
-		  return new ElasticsearchSvcImpl(thePartitionSetings, elasticsearchUrl, elasticsearchUsername, elasticsearchPassword);
-	  } else {
-		  return null;
-	  }
-  }
-
-=======
->>>>>>> 528d2bc0
 }