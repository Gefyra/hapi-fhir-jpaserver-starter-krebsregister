--- conflicted
+++ resolved
@@ -758,7 +758,6 @@
 		this.remote_terminology_service = remote_terminology_service;
 	}
 
-<<<<<<< HEAD
 	public boolean getMatch_url_cache_enabled() {
 		return defaultIfNull(match_url_cache_enabled, false);
 	}
@@ -773,15 +772,15 @@
 
 	public void setIndex_storage_optimized(boolean theIndex_storage_optimized) {
 		index_storage_optimized = theIndex_storage_optimized;
-=======
-	public JpaStorageSettings.StoreMetaSourceInformationEnum getStore_meta_source_information() {
+  }
+  
+  public JpaStorageSettings.StoreMetaSourceInformationEnum getStore_meta_source_information() {
 		return store_meta_source_information;
 	}
 
 	public void setStore_meta_source_information(
 			JpaStorageSettings.StoreMetaSourceInformationEnum store_meta_source_information) {
 		this.store_meta_source_information = store_meta_source_information;
->>>>>>> 89ff1217
 	}
 
 	public static class Cors {
