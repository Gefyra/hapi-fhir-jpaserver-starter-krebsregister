--- conflicted
+++ resolved
@@ -221,16 +221,10 @@
       mailConfig.setSmtpPassword(email.getPassword());
       mailConfig.setSmtpUseStartTLS(email.getStartTlsEnable());
 
-<<<<<<< HEAD
 		 IMailSvc mailSvc = new MailSvc(mailConfig);
 		 IEmailSender emailSender = new EmailSenderImpl(mailSvc);
 
-       subscriptionDeliveryHandlerFactory.get().setEmailSender(emailSender);
-=======
-		IEmailSender emailSender = new EmailSenderImpl(new MailSvc(mailConfig));
-
 		subscriptionDeliveryHandlerFactory.ifPresent(theSubscriptionDeliveryHandlerFactory -> theSubscriptionDeliveryHandlerFactory.setEmailSender(emailSender));
->>>>>>> 3fd88039
 
       return emailSender;
     }
