--- conflicted
+++ resolved
@@ -19,7 +19,9 @@
 import java.util.Set;
 import java.util.stream.Collectors;
 
-import static org.apache.commons.lang3.StringUtils.*;
+import static org.apache.commons.lang3.StringUtils.defaultString;
+import static org.apache.commons.lang3.StringUtils.isNotBlank;
+import static org.apache.commons.lang3.StringUtils.trim;
 
 public class HapiProperties {
   static final String ENABLE_INDEX_MISSING_FIELDS = "enable_index_missing_fields";
@@ -97,35 +99,16 @@
   public static Properties getJpaProperties() {
     Properties retVal = loadProperties();
 
-<<<<<<< HEAD
     if (isElasticSearchEnabled()) {
       ElasticsearchHibernatePropertiesBuilder builder = new ElasticsearchHibernatePropertiesBuilder();
       builder.setRequiredIndexStatus(getPropertyEnum("elasticsearch.required_index_status", ElasticsearchIndexStatus.class, ElasticsearchIndexStatus.YELLOW));
       builder.setRestUrl(getProperty("elasticsearch.rest_url"));
       builder.setUsername(getProperty("elasticsearch.username"));
       builder.setPassword(getProperty("elasticsearch.password"));
-      builder.setIndexSchemaManagementStrategy(getPropertyEnum("elasticsearch.schema_management_strateg", IndexSchemaManagementStrategy.class, IndexSchemaManagementStrategy.CREATE));
+      builder.setIndexSchemaManagementStrategy(getPropertyEnum("elasticsearch.schema_management_strategy", IndexSchemaManagementStrategy.class, IndexSchemaManagementStrategy.CREATE));
       builder.setDebugRefreshAfterWrite(getPropertyBoolean("elasticsearch.debug.refresh_after_write", false));
       builder.setDebugPrettyPrintJsonLog(getPropertyBoolean("elasticsearch.debug.pretty_print_json_log", false));
       builder.apply(retVal);
-=======
-    public static Properties getJpaProperties() {
-        Properties retVal = loadProperties();
-
-        if (isElasticSearchEnabled()) {
-            ElasticsearchHibernatePropertiesBuilder builder = new ElasticsearchHibernatePropertiesBuilder();
-            builder.setRequiredIndexStatus(getPropertyEnum("elasticsearch.required_index_status", ElasticsearchIndexStatus.class, ElasticsearchIndexStatus.YELLOW));
-            builder.setRestUrl(getProperty("elasticsearch.rest_url"));
-            builder.setUsername(getProperty("elasticsearch.username"));
-            builder.setPassword(getProperty("elasticsearch.password"));
-            builder.setIndexSchemaManagementStrategy(getPropertyEnum("elasticsearch.schema_management_strategy", IndexSchemaManagementStrategy.class, IndexSchemaManagementStrategy.CREATE));
-            builder.setDebugRefreshAfterWrite(getPropertyBoolean("elasticsearch.debug.refresh_after_write", false));
-            builder.setDebugPrettyPrintJsonLog(getPropertyBoolean("elasticsearch.debug.pretty_print_json_log", false));
-            builder.apply(retVal);
-        }
-
-        return retVal;
->>>>>>> 61965fb0
     }
 
     return retVal;
@@ -151,33 +134,13 @@
       throw new ConfigurationException("Could not load HAPI properties", e);
     }
 
-<<<<<<< HEAD
     Properties overrideProps = loadOverrideProperties();
     if (overrideProps != null) {
       properties.putAll(overrideProps);
-=======
-    private static String getProperty(String propertyName) {
-        String env = "HAPI_" + propertyName.toUpperCase(Locale.US);
-        env = env.replace(".", "_");
-        env = env.replace("-", "_");
-
-        String propertyValue = System.getenv(env);
-        if (propertyValue != null) {
-            return propertyValue;
-        }
-
-        Properties properties = HapiProperties.getProperties();
-        if (properties != null) {
-            propertyValue = properties.getProperty(propertyName);
-        }
-
-        return propertyValue;
->>>>>>> 61965fb0
     }
     return properties;
   }
 
-<<<<<<< HEAD
   /**
    * If a configuration file path is explicitly specified via -Dhapi.properties=<path>, the properties there will
    * be used to override the entries in the default hapi.properties file (currently under WEB-INF/classes)
@@ -194,40 +157,34 @@
       } catch (Exception e) {
         throw new ConfigurationException("Could not load HAPI properties file: " + confFile, e);
       }
-=======
-    private static String getProperty(String propertyName, String defaultValue) {
-        String value = getProperty(propertyName);
-
-        if (value != null && value.length() > 0) {
-            return value;
-        }
-
-        return defaultValue;
->>>>>>> 61965fb0
     }
 
     return null;
   }
 
   private static String getProperty(String propertyName) {
+    String env = "HAPI_" + propertyName.toUpperCase(Locale.US);
+    env = env.replace(".", "_");
+    env = env.replace("-", "_");
+
+    String propertyValue = System.getenv(env);
+    if (propertyValue != null) {
+      return propertyValue;
+    }
+
     Properties properties = HapiProperties.getProperties();
-
     if (properties != null) {
-      return properties.getProperty(propertyName);
-    }
-
-    return null;
+      propertyValue = properties.getProperty(propertyName);
+    }
+
+    return propertyValue;
   }
 
   private static String getProperty(String propertyName, String defaultValue) {
-    Properties properties = HapiProperties.getProperties();
-
-    if (properties != null) {
-      String value = properties.getProperty(propertyName);
-
-      if (value != null && value.length() > 0) {
-        return value;
-      }
+    String value = getProperty(propertyName);
+
+    if (value != null && value.length() > 0) {
+      return value;
     }
 
     return defaultValue;
@@ -383,7 +340,6 @@
     return HapiProperties.getProperty(ALLOWED_BUNDLE_TYPES, "");
   }
 
-<<<<<<< HEAD
   @Nonnull
   public static Set<String> getSupportedResourceTypes() {
     String[] types = defaultString(getProperty("supported_resource_types")).split(",");
@@ -449,6 +405,23 @@
     return HapiProperties.getProperty("email.password");
   }
 
+  // Defaults from https://javaee.github.io/javamail/docs/api/com/sun/mail/smtp/package-summary.html
+  public static Boolean getEmailAuth() {
+    return HapiProperties.getBooleanProperty("email.auth", false);
+  }
+
+  public static Boolean getEmailStartTlsEnable() {
+    return HapiProperties.getBooleanProperty("email.starttls.enable", false);
+  }
+
+  public static Boolean getEmailStartTlsRequired() {
+    return HapiProperties.getBooleanProperty("email.starttls.required", false);
+  }
+
+  public static Boolean getEmailQuitWait() {
+    return HapiProperties.getBooleanProperty("email.quitwait", true);
+  }
+
   public static Long getReuseCachedSearchResultsMillis() {
     String value = HapiProperties.getProperty(REUSE_CACHED_SEARCH_RESULTS_MILLIS, "60000");
     return Long.valueOf(value);
@@ -512,98 +485,4 @@
   public static boolean getBulkExportEnabled() {
     return HapiProperties.getBooleanProperty(BULK_EXPORT_ENABLED, true);
   }
-=======
-    public static Boolean getAllowOverrideDefaultSearchParams() {
-        return HapiProperties.getBooleanProperty(ALLOW_OVERRIDE_DEFAULT_SEARCH_PARAMS, true);
-    }
-
-    public static String getEmailFrom() {
-        return HapiProperties.getProperty(EMAIL_FROM, "some@test.com");
-    }
-
-    public static Boolean getEmailEnabled() {
-        return HapiProperties.getBooleanProperty("email.enabled", false);
-    }
-
-    public static String getEmailHost() {
-        return HapiProperties.getProperty("email.host");
-    }
-
-    public static Integer getEmailPort() {
-        return HapiProperties.getIntegerProperty("email.port", 0);
-    }
-
-    public static String getEmailUsername() {
-        return HapiProperties.getProperty("email.username");
-    }
-
-    public static String getEmailPassword() {
-        return HapiProperties.getProperty("email.password");
-    }
-
-    // Defaults from https://javaee.github.io/javamail/docs/api/com/sun/mail/smtp/package-summary.html
-    public static Boolean getEmailAuth() { return HapiProperties.getBooleanProperty("email.auth", false); }
-    public static Boolean getEmailStartTlsEnable() { return HapiProperties.getBooleanProperty("email.starttls.enable", false); }
-    public static Boolean getEmailStartTlsRequired() { return HapiProperties.getBooleanProperty("email.starttls.required", false); }
-    public static Boolean getEmailQuitWait() { return HapiProperties.getBooleanProperty("email.quitwait", true); }
-
-    public static Long getReuseCachedSearchResultsMillis() {
-        String value = HapiProperties.getProperty(REUSE_CACHED_SEARCH_RESULTS_MILLIS, "60000");
-        return Long.valueOf(value);
-    }
-
-    public static Long getExpireSearchResultsAfterMins() {
-      String value = HapiProperties.getProperty(EXPIRE_SEARCH_RESULTS_AFTER_MINS, "60");
-      return Long.valueOf(value);
-    }
-
-    public static Boolean getCorsAllowedCredentials() {
-        return HapiProperties.getBooleanProperty(CORS_ALLOW_CREDENTIALS, false);
-    }
-
-    public static boolean getValidateRequestsEnabled() {
-        return HapiProperties.getBooleanProperty(VALIDATE_REQUESTS_ENABLED, false);
-    }
-
-    public static boolean getValidateResponsesEnabled() {
-        return HapiProperties.getBooleanProperty(VALIDATE_RESPONSES_ENABLED, false);
-    }
-
-    public static boolean getFilterSearchEnabled() {
-        return HapiProperties.getBooleanProperty(FILTER_SEARCH_ENABLED, true);
-    }
-
-    public static boolean getGraphqlEnabled() {
-      return HapiProperties.getBooleanProperty(GRAPHQL_ENABLED, true);
-    }
-
-    public static boolean getEnforceReferentialIntegrityOnDelete() {
-      return HapiProperties.getBooleanProperty(ENFORCE_REFERENTIAL_INTEGRITY_ON_DELETE, true);
-    }
-
-    public static boolean getEnforceReferentialIntegrityOnWrite() {
-      return HapiProperties.getBooleanProperty(ENFORCE_REFERENTIAL_INTEGRITY_ON_WRITE, true);
-    }
-
-    public static boolean getAutoCreatePlaceholderReferenceTargets() {
-      return HapiProperties.getBooleanProperty(AUTO_CREATE_PLACEHOLDER_REFERENCE_TARGETS, true);
-    }
-
-    public static boolean getEnableIndexMissingFields() {
-      return HapiProperties.getBooleanProperty(ENABLE_INDEX_MISSING_FIELDS, false);
-    }
-    private static boolean getPropertyBoolean(String thePropertyName, boolean theDefaultValue) {
-        String value = getProperty(thePropertyName, Boolean.toString(theDefaultValue));
-        return Boolean.parseBoolean(value);
-    }
-
-    private static <T extends Enum> T getPropertyEnum(String thePropertyName, Class<T> theEnumType, T theDefaultValue) {
-        String value = getProperty(thePropertyName, theDefaultValue.name());
-        return (T) Enum.valueOf(theEnumType, value);
-    }
-
-    public static boolean getBulkExportEnabled() {
-        return HapiProperties.getBooleanProperty(BULK_EXPORT_ENABLED, true);
-    }
->>>>>>> 61965fb0
 }
