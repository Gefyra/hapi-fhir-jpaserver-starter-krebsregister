spring:
  main:
    allow-circular-references: true
  flyway:
    enabled: false
    check-location: false
    baselineOnMigrate: true
  datasource:
    url: 'jdbc:h2:file:./target/database/h2'
    #url: jdbc:h2:mem:test_mem
    username: sa
    password: null
    driverClassName: org.h2.Driver
    max-active: 15

    # database connection pool size
    hikari:
      maximum-pool-size: 10
  jpa:
    properties:
      hibernate.format_sql: false
      hibernate.show_sql: false
<<<<<<< HEAD
=======
      #Hibernate dialect is automatically detected except Postgres and H2.
      #If using H2, then supply the value of ca.uhn.fhir.jpa.model.dialect.HapiFhirH2Dialect
      #If using postgres, then supply the value of ca.uhn.fhir.jpa.model.dialect.HapiFhirPostgres94Dialect

>>>>>>> 3fd88039
      hibernate.dialect: ca.uhn.fhir.jpa.model.dialect.HapiFhirH2Dialect
  #      hibernate.hbm2ddl.auto: update
  #      hibernate.jdbc.batch_size: 20
  #      hibernate.cache.use_query_cache: false
  #      hibernate.cache.use_second_level_cache: false
  #      hibernate.cache.use_structured_entries: false
  #      hibernate.cache.use_minimal_puts: false
  ###    These settings will enable fulltext search with lucene
  #      hibernate.search.enabled: true
  #      hibernate.search.backend.type: lucene
  #      hibernate.search.backend.analysis.configurer: ca.uhn.fhir.jpa.search.HapiLuceneAnalysisConfigurer
  #      hibernate.search.backend.directory.type: local-filesystem
  #      hibernate.search.backend.directory.root: target/lucenefiles
  #      hibernate.search.backend.lucene_version: lucene_current
  batch:
    job:
      enabled: false
hapi:
  fhir:
    ### This enables the swagger-ui at /fhir/swagger-ui/index.html as well as the /fhir/api-docs (see https://hapifhir.io/hapi-fhir/docs/server_plain/openapi.html)
    openapi_enabled: true
    ### This is the FHIR version. Choose between, DSTU2, DSTU3, R4 or R5
    fhir_version: R4
    ### enable to use the ApacheProxyAddressStrategy which uses X-Forwarded-* headers
    ### to determine the FHIR server address
    #   use_apache_address_strategy: false
    ### forces the use of the https:// protocol for the returned server address.
    ### alternatively, it may be set using the X-Forwarded-Proto header.
    #   use_apache_address_strategy_https: false
    ### enable to set the Server URL
    #    server_address: http://hapi.fhir.org/baseR4
    #    defer_indexing_for_codesystems_of_size: 101
    #    install_transitive_ig_dependencies: true
    #    implementationguides:
    ###    example from registry (packages.fhir.org)
    #      swiss:
    #        name: swiss.mednet.fhir
    #        version: 0.8.0
    #      example not from registry
    #      ips_1_0_0:
    #        url: https://build.fhir.org/ig/HL7/fhir-ips/package.tgz
    #        name: hl7.fhir.uv.ips
    #        version: 1.0.0
    #    supported_resource_types:
    #      - Patient
    #      - Observation
    #    allow_cascading_deletes: true
    #    allow_contains_searches: true
    #    allow_external_references: true
    #    allow_multiple_delete: true
    #    allow_override_default_search_params: true
    #    auto_create_placeholder_reference_targets: false
    #    cql_enabled: true
    #    default_encoding: JSON
    #    default_pretty_print: true
    #    default_page_size: 20
    #    delete_expunge_enabled: true
    #    enable_repository_validating_interceptor: false
    #    enable_index_missing_fields: false
    #    enable_index_contained_resource: false
    #    advanced_lucene_indexing: false
    advanced_lucene_indexing: true
#    enforce_referential_integrity_on_delete: false
    #    enforce_referential_integrity_on_write: false
    #    etag_support_enabled: true
    #    expunge_enabled: true
    #    daoconfig_client_id_strategy: null
    #    client_id_strategy: ALPHANUMERIC
    #    fhirpath_interceptor_enabled: false
    #    filter_search_enabled: true
    #    graphql_enabled: true
    #    narrative_enabled: true
<<<<<<< HEAD
    mdm_enabled: true
=======
    #    mdm_enabled: true
#    local_base_urls:
#      - https://hapi.fhir.org/baseR4
>>>>>>> 3fd88039
    #    partitioning:
    #      allow_references_across_partitions: false
    #      partitioning_include_in_search_hashes: false
    cors:
      allow_Credentials: true
      # These are allowed_origin patterns, see: https://docs.spring.io/spring-framework/docs/current/javadoc-api/org/springframework/web/cors/CorsConfiguration.html#setAllowedOriginPatterns-java.util.List-
      allowed_origin:
        - '*'

    # Search coordinator thread pool sizes
    search-coord-core-pool-size: 20
    search-coord-max-pool-size: 100
    search-coord-queue-capacity: 200

    # Threadpool size for BATCH'ed GETs in a bundle.
#    bundle_batch_pool_size: 10
#    bundle_batch_pool_max_size: 50

#    logger:
    #      error_format: 'ERROR - ${requestVerb} ${requestUrl}'
    #      format: >-
    #        Path[${servletPath}] Source[${requestHeader.x-forwarded-for}]
    #        Operation[${operationType} ${operationName} ${idOrResourceName}]
    #        UA[${requestHeader.user-agent}] Params[${requestParameters}]
    #        ResponseEncoding[${responseEncodingNoDefault}]
    #      log_exceptions: true
    #      name: fhirtest.access
    #    max_binary_size: 104857600
    #    max_page_size: 200
    #    retain_cached_searches_mins: 60
    #    reuse_cached_search_results_millis: 60000
    tester:
      home:
        name: Local Tester
        server_address: 'http://localhost:8080/fhir'
        refuse_to_fetch_third_party_urls: false
        fhir_version: R4
      global:
        name: Global Tester
        server_address: "http://hapi.fhir.org/baseR4"
        refuse_to_fetch_third_party_urls: false
        fhir_version: R4
#    validation:
#      requests_enabled: true
#      responses_enabled: true
#    binary_storage_enabled: true
#    bulk_export_enabled: true
#    subscription:
#      resthook_enabled: true
#      websocket_enabled: false
#      email:
#        from: some@test.com
#        host: google.com
#        port:
#        username:
#        password:
#        auth:
#        startTlsEnable:
#        startTlsRequired:
#        quitWait:
#    lastn_enabled: true
#    store_resource_in_lucene_index_enabled: true
###  This is configuration for normalized quantity serach level default is 0
###   0: NORMALIZED_QUANTITY_SEARCH_NOT_SUPPORTED - default
###   1: NORMALIZED_QUANTITY_STORAGE_SUPPORTED
###   2: NORMALIZED_QUANTITY_SEARCH_SUPPORTED
#    normalized_quantity_search_level: 2
#elasticsearch:
#  debug:
#    pretty_print_json_log: false
#    refresh_after_write: false
#  enabled: false
#  password: SomePassword
#  required_index_status: YELLOW
#  rest_url: 'localhost:9200'
#  protocol: 'http'
#  schema_management_strategy: CREATE
#  username: SomeUsername<|MERGE_RESOLUTION|>--- conflicted
+++ resolved
@@ -20,13 +20,10 @@
     properties:
       hibernate.format_sql: false
       hibernate.show_sql: false
-<<<<<<< HEAD
-=======
       #Hibernate dialect is automatically detected except Postgres and H2.
       #If using H2, then supply the value of ca.uhn.fhir.jpa.model.dialect.HapiFhirH2Dialect
       #If using postgres, then supply the value of ca.uhn.fhir.jpa.model.dialect.HapiFhirPostgres94Dialect
 
->>>>>>> 3fd88039
       hibernate.dialect: ca.uhn.fhir.jpa.model.dialect.HapiFhirH2Dialect
   #      hibernate.hbm2ddl.auto: update
   #      hibernate.jdbc.batch_size: 20
@@ -99,13 +96,10 @@
     #    filter_search_enabled: true
     #    graphql_enabled: true
     #    narrative_enabled: true
-<<<<<<< HEAD
-    mdm_enabled: true
-=======
     #    mdm_enabled: true
 #    local_base_urls:
 #      - https://hapi.fhir.org/baseR4
->>>>>>> 3fd88039
+    mdm_enabled: true
     #    partitioning:
     #      allow_references_across_partitions: false
     #      partitioning_include_in_search_hashes: false
