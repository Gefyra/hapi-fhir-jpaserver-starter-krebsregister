spring:
  flyway:
    enabled: false
    check-location: false
    baselineOnMigrate: true
  datasource:
    url: 'jdbc:h2:file:./target/database/h2'
    #url: jdbc:h2:mem:test_mem
    username: sa
    password: null
    driverClassName: org.h2.Driver
    max-active: 15

    # database connection pool size
    hikari:
      maximum-pool-size: 10
  jpa:
    properties:
      hibernate.format_sql: false
      hibernate.show_sql: false
  #      hibernate.dialect: org.hibernate.dialect.h2dialect
  #      hibernate.hbm2ddl.auto: update
  #      hibernate.jdbc.batch_size: 20
  #      hibernate.cache.use_query_cache: false
  #      hibernate.cache.use_second_level_cache: false
  #      hibernate.cache.use_structured_entries: false
  #      hibernate.cache.use_minimal_puts: false
  ###    These settings will enable fulltext search with lucene
  #      hibernate.search.enabled: true
  #      hibernate.search.backend.type: lucene
  #      hibernate.search.backend.analysis.configurer: ca.uhn.fhir.jpa.search.HapiLuceneAnalysisConfigurer
  #      hibernate.search.backend.directory.type: local-filesystem
  #      hibernate.search.backend.directory.root: target/lucenefiles
  #      hibernate.search.backend.lucene_version: lucene_current
  batch:
    job:
      enabled: false
hapi:
  fhir:
    ### This enables the swagger-ui at /fhir/swagger-ui/index.html as well as the /fhir/api-docs (see https://hapifhir.io/hapi-fhir/docs/server_plain/openapi.html)
    openapi_enabled: true
    ### This is the FHIR version. Choose between, DSTU2, DSTU3, R4 or R5
    fhir_version: R4
<<<<<<< HEAD
    ### enable to use the ApacheProxyAddressStrategy which uses X-Forwarded-* headers
    ### to determine the FHIR server address
    #   use_apache_address_strategy: false
    ### forces the use of the https:// protocol for the returned server address.
    ### alternatively, it may be set using the X-Forwarded-Proto header.
    #   use_apache_address_strategy_https: false
    ### enable to set the Server URL
    #    server_address: http://hapi.fhir.org/baseR4
    #    defer_indexing_for_codesystems_of_size: 101
    #    install_transitive_ig_dependencies: true
    #    implementationguides:
    ###    example from registry (packages.fhir.org)
    #      swiss:
    #        name: swiss.mednet.fhir
    #        version: 0.8.0
    #      example not from registry
    #      ips_1_0_0:
    #        url: https://build.fhir.org/ig/HL7/fhir-ips/package.tgz
    #        name: hl7.fhir.uv.ips
    #        version: 1.0.0
    #    supported_resource_types:
    #      - Patient
    #      - Observation
    #    allow_cascading_deletes: true
    #    allow_contains_searches: true
    #    allow_external_references: true
    #    allow_multiple_delete: true
    #    allow_override_default_search_params: true
    #    auto_create_placeholder_reference_targets: false
    #    cql_enabled: true
    #    default_encoding: JSON
    #    default_pretty_print: true
    #    default_page_size: 20
    #    delete_expunge_enabled: true
    #    enable_repository_validating_interceptor: false
    #    enable_index_missing_fields: false
    #    enable_index_contained_resource: false
    #    enforce_referential_integrity_on_delete: false
    #    enforce_referential_integrity_on_write: false
    #    etag_support_enabled: true
    #    expunge_enabled: true
    #    daoconfig_client_id_strategy: null
    #    client_id_strategy: ALPHANUMERIC
    #    fhirpath_interceptor_enabled: false
    #    filter_search_enabled: true
    #    graphql_enabled: true
    #    narrative_enabled: true
    #    mdm_enabled: true
    #    partitioning:
    #      allow_references_across_partitions: false
    #      partitioning_include_in_search_hashes: false
=======
### enable to use the ApacheProxyAddressStrategy which uses X-Forwarded-* headers
### to determine the FHIR server address
#   use_apache_address_strategy: false
### forces the use of the https:// protocol for the returned server address.
### alternatively, it may be set using the X-Forwarded-Proto header.
#   use_apache_address_strategy_https: false
### enable to set the Server URL
#    server_address: http://hapi.fhir.org/baseR4
#    defer_indexing_for_codesystems_of_size: 101
#    install_transitive_ig_dependencies: true
#    implementationguides:
###    example from registry (packages.fhir.org)
#      swiss:
#        name: swiss.mednet.fhir
#        version: 0.8.0
#      example not from registry
#      ips_1_0_0:
#        url: https://build.fhir.org/ig/HL7/fhir-ips/package.tgz
#        name: hl7.fhir.uv.ips
#        version: 1.0.0
#    supported_resource_types:
#      - Patient
#      - Observation
#    allow_cascading_deletes: true
#    allow_contains_searches: true
#    allow_external_references: true
#    allow_multiple_delete: true
#    allow_override_default_search_params: true
#    auto_create_placeholder_reference_targets: false
#    cql_enabled: true
#    default_encoding: JSON
#    default_pretty_print: true
#    default_page_size: 20
#    delete_expunge_enabled: true
#    enable_repository_validating_interceptor: false
#    enable_index_missing_fields: false
#    enable_index_contained_resource: false
#    advanced_lucene_indexing: false
    advanced_lucene_indexing: true
#    enforce_referential_integrity_on_delete: false
#    enforce_referential_integrity_on_write: false
#    etag_support_enabled: true
#    expunge_enabled: true
#    daoconfig_client_id_strategy: null
#    client_id_strategy: ALPHANUMERIC
#    fhirpath_interceptor_enabled: false
#    filter_search_enabled: true
#    graphql_enabled: true
#    narrative_enabled: true
#    mdm_enabled: true
#    local_base_urls:
#      - https://hapi.fhir.org/baseR4
#    partitioning:
#      allow_references_across_partitions: false
#      partitioning_include_in_search_hashes: false
>>>>>>> 528d2bc0
    cors:
      allow_Credentials: true
      # These are allowed_origin patterns, see: https://docs.spring.io/spring-framework/docs/current/javadoc-api/org/springframework/web/cors/CorsConfiguration.html#setAllowedOriginPatterns-java.util.List-
      allowed_origin:
        - '*'

    # Search coordinator thread pool sizes
    search-coord-core-pool-size: 20
    search-coord-max-pool-size: 100
    search-coord-queue-capacity: 200

<<<<<<< HEAD
    #    logger:
    #      error_format: 'ERROR - ${requestVerb} ${requestUrl}'
    #      format: >-
    #        Path[${servletPath}] Source[${requestHeader.x-forwarded-for}]
    #        Operation[${operationType} ${operationName} ${idOrResourceName}]
    #        UA[${requestHeader.user-agent}] Params[${requestParameters}]
    #        ResponseEncoding[${responseEncodingNoDefault}]
    #      log_exceptions: true
    #      name: fhirtest.access
    #    max_binary_size: 104857600
    #    max_page_size: 200
    #    retain_cached_searches_mins: 60
    #    reuse_cached_search_results_millis: 60000
=======
    # Threadpool size for BATCH'ed GETs in a bundle.
#    bundle_batch_pool_size: 10
#    bundle_batch_pool_max_size: 50

#    logger:
#      error_format: 'ERROR - ${requestVerb} ${requestUrl}'
#      format: >-
#        Path[${servletPath}] Source[${requestHeader.x-forwarded-for}]
#        Operation[${operationType} ${operationName} ${idOrResourceName}]
#        UA[${requestHeader.user-agent}] Params[${requestParameters}]
#        ResponseEncoding[${responseEncodingNoDefault}]
#      log_exceptions: true
#      name: fhirtest.access
#    max_binary_size: 104857600
#    max_page_size: 200
#    retain_cached_searches_mins: 60
#    reuse_cached_search_results_millis: 60000
>>>>>>> 528d2bc0
    tester:
      home:
        name: Local Tester
        server_address: 'http://localhost:8080/fhir'
        refuse_to_fetch_third_party_urls: false
        fhir_version: R4
      global:
        name: Global Tester
        server_address: "http://hapi.fhir.org/baseR4"
        refuse_to_fetch_third_party_urls: false
        fhir_version: R4
#    validation:
#      requests_enabled: true
#      responses_enabled: true
#    binary_storage_enabled: true
#    bulk_export_enabled: true
#    subscription:
#      resthook_enabled: true
#      websocket_enabled: false
#      email:
#        from: some@test.com
#        host: google.com
#        port:
#        username:
#        password:
#        auth:
#        startTlsEnable:
#        startTlsRequired:
#        quitWait:
#    lastn_enabled: true
#    store_resource_in_lucene_index_enabled: true
###  This is configuration for normalized quantity serach level default is 0
###   0: NORMALIZED_QUANTITY_SEARCH_NOT_SUPPORTED - default
###   1: NORMALIZED_QUANTITY_STORAGE_SUPPORTED
###   2: NORMALIZED_QUANTITY_SEARCH_SUPPORTED
#    normalized_quantity_search_level: 2
#elasticsearch:
#  debug:
#    pretty_print_json_log: false
#    refresh_after_write: false
#  enabled: false
#  password: SomePassword
#  required_index_status: YELLOW
#  rest_url: 'localhost:9200'
#  protocol: 'http'
#  schema_management_strategy: CREATE
#  username: SomeUsername<|MERGE_RESOLUTION|>--- conflicted
+++ resolved
@@ -41,7 +41,6 @@
     openapi_enabled: true
     ### This is the FHIR version. Choose between, DSTU2, DSTU3, R4 or R5
     fhir_version: R4
-<<<<<<< HEAD
     ### enable to use the ApacheProxyAddressStrategy which uses X-Forwarded-* headers
     ### to determine the FHIR server address
     #   use_apache_address_strategy: false
@@ -79,7 +78,9 @@
     #    enable_repository_validating_interceptor: false
     #    enable_index_missing_fields: false
     #    enable_index_contained_resource: false
-    #    enforce_referential_integrity_on_delete: false
+    #    advanced_lucene_indexing: false
+    advanced_lucene_indexing: true
+#    enforce_referential_integrity_on_delete: false
     #    enforce_referential_integrity_on_write: false
     #    etag_support_enabled: true
     #    expunge_enabled: true
@@ -90,66 +91,11 @@
     #    graphql_enabled: true
     #    narrative_enabled: true
     #    mdm_enabled: true
+#    local_base_urls:
+#      - https://hapi.fhir.org/baseR4
     #    partitioning:
     #      allow_references_across_partitions: false
     #      partitioning_include_in_search_hashes: false
-=======
-### enable to use the ApacheProxyAddressStrategy which uses X-Forwarded-* headers
-### to determine the FHIR server address
-#   use_apache_address_strategy: false
-### forces the use of the https:// protocol for the returned server address.
-### alternatively, it may be set using the X-Forwarded-Proto header.
-#   use_apache_address_strategy_https: false
-### enable to set the Server URL
-#    server_address: http://hapi.fhir.org/baseR4
-#    defer_indexing_for_codesystems_of_size: 101
-#    install_transitive_ig_dependencies: true
-#    implementationguides:
-###    example from registry (packages.fhir.org)
-#      swiss:
-#        name: swiss.mednet.fhir
-#        version: 0.8.0
-#      example not from registry
-#      ips_1_0_0:
-#        url: https://build.fhir.org/ig/HL7/fhir-ips/package.tgz
-#        name: hl7.fhir.uv.ips
-#        version: 1.0.0
-#    supported_resource_types:
-#      - Patient
-#      - Observation
-#    allow_cascading_deletes: true
-#    allow_contains_searches: true
-#    allow_external_references: true
-#    allow_multiple_delete: true
-#    allow_override_default_search_params: true
-#    auto_create_placeholder_reference_targets: false
-#    cql_enabled: true
-#    default_encoding: JSON
-#    default_pretty_print: true
-#    default_page_size: 20
-#    delete_expunge_enabled: true
-#    enable_repository_validating_interceptor: false
-#    enable_index_missing_fields: false
-#    enable_index_contained_resource: false
-#    advanced_lucene_indexing: false
-    advanced_lucene_indexing: true
-#    enforce_referential_integrity_on_delete: false
-#    enforce_referential_integrity_on_write: false
-#    etag_support_enabled: true
-#    expunge_enabled: true
-#    daoconfig_client_id_strategy: null
-#    client_id_strategy: ALPHANUMERIC
-#    fhirpath_interceptor_enabled: false
-#    filter_search_enabled: true
-#    graphql_enabled: true
-#    narrative_enabled: true
-#    mdm_enabled: true
-#    local_base_urls:
-#      - https://hapi.fhir.org/baseR4
-#    partitioning:
-#      allow_references_across_partitions: false
-#      partitioning_include_in_search_hashes: false
->>>>>>> 528d2bc0
     cors:
       allow_Credentials: true
       # These are allowed_origin patterns, see: https://docs.spring.io/spring-framework/docs/current/javadoc-api/org/springframework/web/cors/CorsConfiguration.html#setAllowedOriginPatterns-java.util.List-
@@ -161,8 +107,11 @@
     search-coord-max-pool-size: 100
     search-coord-queue-capacity: 200
 
-<<<<<<< HEAD
-    #    logger:
+    # Threadpool size for BATCH'ed GETs in a bundle.
+#    bundle_batch_pool_size: 10
+#    bundle_batch_pool_max_size: 50
+
+#    logger:
     #      error_format: 'ERROR - ${requestVerb} ${requestUrl}'
     #      format: >-
     #        Path[${servletPath}] Source[${requestHeader.x-forwarded-for}]
@@ -175,25 +124,6 @@
     #    max_page_size: 200
     #    retain_cached_searches_mins: 60
     #    reuse_cached_search_results_millis: 60000
-=======
-    # Threadpool size for BATCH'ed GETs in a bundle.
-#    bundle_batch_pool_size: 10
-#    bundle_batch_pool_max_size: 50
-
-#    logger:
-#      error_format: 'ERROR - ${requestVerb} ${requestUrl}'
-#      format: >-
-#        Path[${servletPath}] Source[${requestHeader.x-forwarded-for}]
-#        Operation[${operationType} ${operationName} ${idOrResourceName}]
-#        UA[${requestHeader.user-agent}] Params[${requestParameters}]
-#        ResponseEncoding[${responseEncodingNoDefault}]
-#      log_exceptions: true
-#      name: fhirtest.access
-#    max_binary_size: 104857600
-#    max_page_size: 200
-#    retain_cached_searches_mins: 60
-#    reuse_cached_search_results_millis: 60000
->>>>>>> 528d2bc0
     tester:
       home:
         name: Local Tester
