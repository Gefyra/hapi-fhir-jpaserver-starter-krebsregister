spring:
  datasource:
    url: 'jdbc:h2:file:./target/database/h2'
    #url: jdbc:h2:mem:test_mem
    username: sa
    password: null
    driverClassName: org.h2.Driver
    max-active: 15

    # database connection pool size
    hikari:
      maximum-pool-size: 10
  jpa:
    properties:
      hibernate.format_sql: false
      hibernate.show_sql: false
  #      hibernate.dialect: org.hibernate.dialect.h2dialect
  #      hibernate.hbm2ddl.auto: update
  #      hibernate.jdbc.batch_size: 20
  #      hibernate.cache.use_query_cache: false
  #      hibernate.cache.use_second_level_cache: false
  #      hibernate.cache.use_structured_entries: false
  #      hibernate.cache.use_minimal_puts: false
  ###    These settings will enable fulltext search with lucene
  #      hibernate.search.enabled: true
  #      hibernate.search.backend.type: lucene
  #      hibernate.search.backend.analysis.configurer: ca.uhn.fhir.jpa.search.HapiLuceneAnalysisConfigurer
  #      hibernate.search.backend.directory.type: local-filesystem
  #      hibernate.search.backend.directory.root: target/lucenefiles
  #      hibernate.search.backend.lucene_version: lucene_current
  batch:
    job:
      enabled: false
hapi:
  fhir:
    ### This is the FHIR version. Choose between, DSTU2, DSTU3, R4 or R5
    fhir_version: R4
<<<<<<< HEAD
    ### enable to use the ApacheProxyAddressStrategy which uses X-Forwarded-* headers
    ### to determine the FHIR server address
    #   use_apache_address_strategy: false
    ### forces the use of the https:// protocol for the returned server address.
    ### alternatively, it may be set using the X-Forwarded-Proto header.
    #   use_apache_address_strategy_https: false
    ### enable to set the Server URL
    #    server_address: http://hapi.fhir.org/baseR4
    #    defer_indexing_for_codesystems_of_size: 101
    #    implementationguides:
    ###    example from registry (packages.fhir.org)
    #      swiss:
    #        name: swiss.mednet.fhir
    #        version: 0.8.0
    #      example not from registry
    #      ips_1_0_0:
    #        url: https://build.fhir.org/ig/HL7/fhir-ips/package.tgz
    #        name: hl7.fhir.uv.ips
    #        version: 1.0.0
    #    supported_resource_types:
    #      - Patient
    #      - Observation
    #    allow_cascading_deletes: true
    #    allow_contains_searches: true
    #    allow_external_references: true
    #    allow_multiple_delete: true
    #    allow_override_default_search_params: true
    #    allow_placeholder_references: true
    #    auto_create_placeholder_reference_targets: false
    #    cql_enabled: true
    #    default_encoding: JSON
    #    default_pretty_print: true
    #    default_page_size: 20
    #    enable_repository_validating_interceptor: false
    #    enable_index_missing_fields: false
    #    enforce_referential_integrity_on_delete: false
    #    enforce_referential_integrity_on_write: false
    #    etag_support_enabled: true
    #    expunge_enabled: true
    #    daoconfig_client_id_strategy: null
    #    client_id_strategy: ALPHANUMERIC
    #    fhirpath_interceptor_enabled: false
    #    filter_search_enabled: true
    #    graphql_enabled: true
    #    narrative_enabled: true
    #    partitioning:
    #      allow_references_across_partitions: false
    #      partitioning_include_in_search_hashes: false
    cors:
      allow_Credentials: true
      # These are allowed_origin patterns, see: https://docs.spring.io/spring-framework/docs/current/javadoc-api/org/springframework/web/cors/CorsConfiguration.html#setAllowedOriginPatterns-java.util.List-
      allowed_origin:
        - '*'
    #    logger:
    #      error_format: 'ERROR - ${requestVerb} ${requestUrl}'
    #      format: >-
    #        Path[${servletPath}] Source[${requestHeader.x-forwarded-for}]
    #        Operation[${operationType} ${operationName} ${idOrResourceName}]
    #        UA[${requestHeader.user-agent}] Params[${requestParameters}]
    #        ResponseEncoding[${responseEncodingNoDefault}]
    #      log_exceptions: true
    #      name: fhirtest.access
    #    max_binary_size: 104857600
    #    max_page_size: 200
    #    retain_cached_searches_mins: 60
    #    reuse_cached_search_results_millis: 60000
=======
### enable to use the ApacheProxyAddressStrategy which uses X-Forwarded-* headers
### to determine the FHIR server address
#   use_apache_address_strategy: false
### forces the use of the https:// protocol for the returned server address.
### alternatively, it may be set using the X-Forwarded-Proto header.
#   use_apache_address_strategy_https: false
### enable to set the Server URL
#    server_address: http://hapi.fhir.org/baseR4
#    defer_indexing_for_codesystems_of_size: 101
#    implementationguides:
###    example from registry (packages.fhir.org)
#      swiss:
#        name: swiss.mednet.fhir
#        version: 0.8.0
#      example not from registry
#      ips_1_0_0:
#        url: https://build.fhir.org/ig/HL7/fhir-ips/package.tgz
#        name: hl7.fhir.uv.ips
#        version: 1.0.0
#    supported_resource_types:
#      - Patient
#      - Observation
#    allow_cascading_deletes: true
#    allow_contains_searches: true
#    allow_external_references: true
#    allow_multiple_delete: true
#    allow_override_default_search_params: true
#    allow_placeholder_references: true
#    auto_create_placeholder_reference_targets: false
#    cql_enabled: true
#    default_encoding: JSON
#    default_pretty_print: true
#    default_page_size: 20
#    enable_repository_validating_interceptor: false
#    enable_index_missing_fields: false
#    enable_index_contained_resource: false
#    enforce_referential_integrity_on_delete: false
#    enforce_referential_integrity_on_write: false
#    etag_support_enabled: true
#    expunge_enabled: true
#    daoconfig_client_id_strategy: null
#    client_id_strategy: ALPHANUMERIC
#    fhirpath_interceptor_enabled: false
#    filter_search_enabled: true
#    graphql_enabled: true
#    narrative_enabled: true
#    partitioning:
#      allow_references_across_partitions: false
#      partitioning_include_in_search_hashes: false
     cors:
       allow_Credentials: true
       # These are allowed_origin patterns, see: https://docs.spring.io/spring-framework/docs/current/javadoc-api/org/springframework/web/cors/CorsConfiguration.html#setAllowedOriginPatterns-java.util.List-
       allowed_origin:
       - '*'

    # Search coordinator thread pool sizes
    search-coord-core-pool-size: 20
    search-coord-max-pool-size: 100
    search-coord-queue-capacity: 200

#    logger:
#      error_format: 'ERROR - ${requestVerb} ${requestUrl}'
#      format: >-
#        Path[${servletPath}] Source[${requestHeader.x-forwarded-for}]
#        Operation[${operationType} ${operationName} ${idOrResourceName}]
#        UA[${requestHeader.user-agent}] Params[${requestParameters}]
#        ResponseEncoding[${responseEncodingNoDefault}]
#      log_exceptions: true
#      name: fhirtest.access
#    max_binary_size: 104857600
#    max_page_size: 200
#    retain_cached_searches_mins: 60
#    reuse_cached_search_results_millis: 60000
>>>>>>> fe54a8df
    tester:
      home:
        name: Local Tester
        server_address: 'http://localhost:8080/fhir'
        refuse_to_fetch_third_party_urls: false
        fhir_version: R4
      global:
        name: Global Tester
        server_address: "http://hapi.fhir.org/baseR4"
        refuse_to_fetch_third_party_urls: false
        fhir_version: R4
#    validation:
#      requests_enabled: true
#      responses_enabled: true
#    binary_storage_enabled: true
#    bulk_export_enabled: true
#    subscription:
#      resthook_enabled: false
#      websocket_enabled: false
#      email:
#        from: some@test.com
#        host: google.com
#        port:
#        username:
#        password:
#        auth:
#        startTlsEnable:
#        startTlsRequired:
#        quitWait:
#    lastn_enabled: true
###  This is configuration for normalized quantity serach level default is 0
###   0: NORMALIZED_QUANTITY_SEARCH_NOT_SUPPORTED - default
###   1: NORMALIZED_QUANTITY_STORAGE_SUPPORTED
###   2: NORMALIZED_QUANTITY_SEARCH_SUPPORTED
#    normalized_quantity_search_level: 2
#elasticsearch:
#  debug:
#    pretty_print_json_log: false
#    refresh_after_write: false
#  enabled: false
#  password: SomePassword
#  required_index_status: YELLOW
#  rest_url: 'localhost:9200'
#  protocol: 'http'
#  schema_management_strategy: CREATE
#  username: SomeUsername<|MERGE_RESOLUTION|>--- conflicted
+++ resolved
@@ -14,20 +14,20 @@
     properties:
       hibernate.format_sql: false
       hibernate.show_sql: false
-  #      hibernate.dialect: org.hibernate.dialect.h2dialect
-  #      hibernate.hbm2ddl.auto: update
-  #      hibernate.jdbc.batch_size: 20
-  #      hibernate.cache.use_query_cache: false
-  #      hibernate.cache.use_second_level_cache: false
-  #      hibernate.cache.use_structured_entries: false
-  #      hibernate.cache.use_minimal_puts: false
-  ###    These settings will enable fulltext search with lucene
-  #      hibernate.search.enabled: true
-  #      hibernate.search.backend.type: lucene
-  #      hibernate.search.backend.analysis.configurer: ca.uhn.fhir.jpa.search.HapiLuceneAnalysisConfigurer
-  #      hibernate.search.backend.directory.type: local-filesystem
-  #      hibernate.search.backend.directory.root: target/lucenefiles
-  #      hibernate.search.backend.lucene_version: lucene_current
+#      hibernate.dialect: org.hibernate.dialect.h2dialect
+#      hibernate.hbm2ddl.auto: update
+#      hibernate.jdbc.batch_size: 20
+#      hibernate.cache.use_query_cache: false
+#      hibernate.cache.use_second_level_cache: false
+#      hibernate.cache.use_structured_entries: false
+#      hibernate.cache.use_minimal_puts: false
+###    These settings will enable fulltext search with lucene
+#      hibernate.search.enabled: true
+#      hibernate.search.backend.type: lucene
+#      hibernate.search.backend.analysis.configurer: ca.uhn.fhir.jpa.search.HapiLuceneAnalysisConfigurer
+#      hibernate.search.backend.directory.type: local-filesystem
+#      hibernate.search.backend.directory.root: target/lucenefiles
+#      hibernate.search.backend.lucene_version: lucene_current
   batch:
     job:
       enabled: false
@@ -35,74 +35,6 @@
   fhir:
     ### This is the FHIR version. Choose between, DSTU2, DSTU3, R4 or R5
     fhir_version: R4
-<<<<<<< HEAD
-    ### enable to use the ApacheProxyAddressStrategy which uses X-Forwarded-* headers
-    ### to determine the FHIR server address
-    #   use_apache_address_strategy: false
-    ### forces the use of the https:// protocol for the returned server address.
-    ### alternatively, it may be set using the X-Forwarded-Proto header.
-    #   use_apache_address_strategy_https: false
-    ### enable to set the Server URL
-    #    server_address: http://hapi.fhir.org/baseR4
-    #    defer_indexing_for_codesystems_of_size: 101
-    #    implementationguides:
-    ###    example from registry (packages.fhir.org)
-    #      swiss:
-    #        name: swiss.mednet.fhir
-    #        version: 0.8.0
-    #      example not from registry
-    #      ips_1_0_0:
-    #        url: https://build.fhir.org/ig/HL7/fhir-ips/package.tgz
-    #        name: hl7.fhir.uv.ips
-    #        version: 1.0.0
-    #    supported_resource_types:
-    #      - Patient
-    #      - Observation
-    #    allow_cascading_deletes: true
-    #    allow_contains_searches: true
-    #    allow_external_references: true
-    #    allow_multiple_delete: true
-    #    allow_override_default_search_params: true
-    #    allow_placeholder_references: true
-    #    auto_create_placeholder_reference_targets: false
-    #    cql_enabled: true
-    #    default_encoding: JSON
-    #    default_pretty_print: true
-    #    default_page_size: 20
-    #    enable_repository_validating_interceptor: false
-    #    enable_index_missing_fields: false
-    #    enforce_referential_integrity_on_delete: false
-    #    enforce_referential_integrity_on_write: false
-    #    etag_support_enabled: true
-    #    expunge_enabled: true
-    #    daoconfig_client_id_strategy: null
-    #    client_id_strategy: ALPHANUMERIC
-    #    fhirpath_interceptor_enabled: false
-    #    filter_search_enabled: true
-    #    graphql_enabled: true
-    #    narrative_enabled: true
-    #    partitioning:
-    #      allow_references_across_partitions: false
-    #      partitioning_include_in_search_hashes: false
-    cors:
-      allow_Credentials: true
-      # These are allowed_origin patterns, see: https://docs.spring.io/spring-framework/docs/current/javadoc-api/org/springframework/web/cors/CorsConfiguration.html#setAllowedOriginPatterns-java.util.List-
-      allowed_origin:
-        - '*'
-    #    logger:
-    #      error_format: 'ERROR - ${requestVerb} ${requestUrl}'
-    #      format: >-
-    #        Path[${servletPath}] Source[${requestHeader.x-forwarded-for}]
-    #        Operation[${operationType} ${operationName} ${idOrResourceName}]
-    #        UA[${requestHeader.user-agent}] Params[${requestParameters}]
-    #        ResponseEncoding[${responseEncodingNoDefault}]
-    #      log_exceptions: true
-    #      name: fhirtest.access
-    #    max_binary_size: 104857600
-    #    max_page_size: 200
-    #    retain_cached_searches_mins: 60
-    #    reuse_cached_search_results_millis: 60000
-=======
 ### enable to use the ApacheProxyAddressStrategy which uses X-Forwarded-* headers
 ### to determine the FHIR server address
 #   use_apache_address_strategy: false
@@ -176,18 +108,17 @@
 #    max_page_size: 200
 #    retain_cached_searches_mins: 60
 #    reuse_cached_search_results_millis: 60000
->>>>>>> fe54a8df
     tester:
-      home:
-        name: Local Tester
-        server_address: 'http://localhost:8080/fhir'
-        refuse_to_fetch_third_party_urls: false
-        fhir_version: R4
-      global:
-        name: Global Tester
-        server_address: "http://hapi.fhir.org/baseR4"
-        refuse_to_fetch_third_party_urls: false
-        fhir_version: R4
+        home:
+          name: Local Tester
+          server_address: 'http://localhost:8080/fhir'
+          refuse_to_fetch_third_party_urls: false
+          fhir_version: R4
+        global:
+          name: Global Tester
+          server_address: "http://hapi.fhir.org/baseR4"
+          refuse_to_fetch_third_party_urls: false
+          fhir_version: R4
 #    validation:
 #      requests_enabled: true
 #      responses_enabled: true
