--- conflicted
+++ resolved
@@ -5,13 +5,8 @@
 
     <properties>
         <java.version>17</java.version>
-<<<<<<< HEAD
         <hapi.fhir.jpa.server.starter.revision>1</hapi.fhir.jpa.server.starter.revision>
-        <clinical-reasoning.version>3.20.0</clinical-reasoning.version>
-=======
-        <hapi.fhir.jpa.server.starter.revision>2</hapi.fhir.jpa.server.starter.revision>
         <clinical-reasoning.version>3.21.0</clinical-reasoning.version>
->>>>>>> 60a15930
     </properties>
 
     <!-- one-liner to take you to the cloud with settings form the application.yaml file: -->
@@ -25,7 +20,7 @@
     <parent>
         <groupId>ca.uhn.hapi.fhir</groupId>
         <artifactId>hapi-fhir</artifactId>
-        <version>8.1.7-SNAPSHOT</version>
+        <version>8.2.0</version>
     </parent>
 
     <artifactId>hapi-fhir-jpaserver-starter</artifactId>
