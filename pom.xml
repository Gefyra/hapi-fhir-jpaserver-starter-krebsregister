--- conflicted
+++ resolved
@@ -11,11 +11,7 @@
     <parent>
         <groupId>ca.uhn.hapi.fhir</groupId>
         <artifactId>hapi-fhir</artifactId>
-<<<<<<< HEAD
         <version>5.1.0</version>
-=======
-        <version>5.0.2</version>
->>>>>>> a70fe5bf
     </parent>
 
     <artifactId>hapi-fhir-jpaserver-starter</artifactId>
