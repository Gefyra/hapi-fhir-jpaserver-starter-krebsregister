--- conflicted
+++ resolved
@@ -11,11 +11,7 @@
     <parent>
         <groupId>ca.uhn.hapi.fhir</groupId>
         <artifactId>hapi-fhir</artifactId>
-<<<<<<< HEAD
         <version>4.1.0</version>
-=======
-        <version>4.0.3</version>
->>>>>>> ad4e684c
     </parent>
 
     <artifactId>hapi-fhir-jpaserver-starter</artifactId>
@@ -217,7 +213,7 @@
             <groupId>org.eclipse.jetty</groupId>
             <artifactId>jetty-webapp</artifactId>
             <scope>test</scope>
-        </dependency>
+			</dependency>
 			<!--
         <dependency>
             <groupId>com.helger</groupId>
