--- conflicted
+++ resolved
@@ -14,11 +14,7 @@
     <parent>
         <groupId>ca.uhn.hapi.fhir</groupId>
         <artifactId>hapi-fhir</artifactId>
-<<<<<<< HEAD
-            <version>6.10.0</version>
-=======
-        <version>6.8.3</version>
->>>>>>> 21d51be4
+        <version>6.10.0</version>
     </parent>
 
     <artifactId>hapi-fhir-jpaserver-starter</artifactId>
